--- conflicted
+++ resolved
@@ -39,7 +39,6 @@
 ;;;; Commands
 ;;;;; UI
 
-<<<<<<< HEAD
 (defun org-media-note-show-interface ()
   (interactive)
   (org-media-note-transient))
@@ -213,9 +212,7 @@
    [("t" "Org-timer item" org-media-note-convert-from-org-timer)
     ("p" "PBF (Potplayer)" org-media-note-insert-note-from-pbf)
     ("n" "Noted" org-media-note-insert-note-from-noted)]])
-=======
-(defalias 'org-media-note-show-interface #'org-media-note-transient)
->>>>>>> 5c91b9c4
+
 
 ;;;;; Customize Org link
 (defun org-media-note--default-desc-fn (base timestamp desc)
